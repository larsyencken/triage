/*global Triage: true*/

Triage.modules.errorNav = (function($, app) {
	"use strict";

	var show = 'open';
	var orderBy = 'date';
	var direction = 'desc';
	var rowsLoaded = 0;
	var search;
	var lastLoaded;

	var buildUrl = function() {

		var params = {
			show: show,
<<<<<<< HEAD
			order_by: orderBy, 
			direction: direction,
			timelatest: lastLoaded
=======
			order_by: orderBy,
			direction: direction
>>>>>>> 70a04049
		};

		if (search) {
			params['search'] = search;
		}

		if (rowsLoaded) {
			params['start'] = rowsLoaded; // start is 0 indexed
		}

		return window.location.origin + window.location.pathname + '?' + $.param(params);
	};

	var reloadList = function() {
		rowsLoaded = 0;

		lastLoaded = Math.floor(Date.now() / 1000);
		app.trigger('nav.reloading', lastLoaded);

		$.pjax({
			url: buildUrl(),
			container: '.error-list tbody',
			allowEmptyData: true,
			timeout: 2000,
			success: function(data){
				$('.changes-info').hide();
				rowsLoaded = $('.error-list tbody tr').length;
<<<<<<< HEAD
				app.trigger('nav.reloaded', lastLoaded);
			}				
=======
			}
>>>>>>> 70a04049
		});
	};

	var loadNextPage = function() {
		var button = $(this);

		rowsLoaded = $('.error-list tbody tr').length;
		button.attr('disabled', true).find('i').addClass('icon-loader');

		$.ajax({
			url: buildUrl(),
			dataType: 'html',
			success: function(data){
				button.attr('disabled', false).find('i').removeClass('icon-loader');
				$('.error-list tbody').append(data);
				rowsLoaded = $('.error-list tbody tr').length;
			}
		});
	};

	var updateShowTabs = function(tab) {

		show = tab.data('name');
		tab.siblings().removeClass('active').addClass('inactive');
		tab.removeClass('inactive').addClass('active');

		app.trigger('system.activecountchanged', parseInt(tab.find('.count').text()));

		reloadList();
	};


	var updateOrderTabs = function(tab) {

		orderBy = tab.data('name');

		if (tab.hasClass('active')) {

			if (direction == 'desc') {
				tab.removeClass('desc').addClass('asc');
				direction = 'asc';
			} else {
				tab.removeClass('asc').addClass('desc');
				direction = 'desc';
			}

		} else {
			tab.siblings().removeClass('active').addClass('inactive');
			tab.removeClass('inactive').addClass('active');
			tab.removeClass('asc').removeClass('desc').addClass(direction);
		}

		reloadList();
	};


	return {
		start: function() {
			$('#error-tabs li').on('click', function() {
				updateShowTabs($(this));
				return false;
			});

			$('#order-items li').on('click', function() {
				updateOrderTabs($(this));
				return false;
			});

			$('#errorlist-search').on('submit', function() {
				search = $(this).find('.searchfield').val();
				reloadList();
				return false;
			});
<<<<<<< HEAD
		
			$('.changes-info .reload').on('click', function() {
				reloadList();
				return false;		
			})
=======
>>>>>>> 70a04049

			app.on('error.seen', function(errorId) {
				var currentTab = $('#error-tabs li.active');
				var count;

				if (currentTab.data('name') != 'mine') {
					count = parseInt(currentTab.find('.count').text())-1;
					currentTab.find('.count').text(count);
					app.trigger('system.activecountchanged', count);
				}

			});

			app.on('nav.newchanges', function(count){
				$('.changes-info').slideDown().find('.errcount').text(count);
			});

			$(function() {
				var count = $('#error-tabs li.active .count');
				app.trigger('system.activecountchanged', parseInt(count.text()));

				lastLoaded = parseInt($('.error-list tbody tr:first-child').data('timelatest'));

				window.setInterval(function() {
					var params = { 
						show: show, 
						timelatest: lastLoaded 
					};
					if (search) {
						params['search'] = search;
					}			

					var url = window.location.origin + window.location.pathname 
						+ '/changes?' + $.param(params);

					$.ajax({
						url: url,
						dataType: 'json',
						success: function(data){
							if (data) {
								app.trigger('nav.newchanges', data);
							}
						}
					});	

				}, 5000);			
			});


			$('#loadmore').on('click', loadNextPage);
		},
		stop: function() {
			$('#loadmore').on('click', loadNextPage);
		}
	};
});

Triage.modules.errorNav.autoRegister = true;<|MERGE_RESOLUTION|>--- conflicted
+++ resolved
@@ -14,14 +14,9 @@
 
 		var params = {
 			show: show,
-<<<<<<< HEAD
 			order_by: orderBy, 
 			direction: direction,
 			timelatest: lastLoaded
-=======
-			order_by: orderBy,
-			direction: direction
->>>>>>> 70a04049
 		};
 
 		if (search) {
@@ -49,12 +44,8 @@
 			success: function(data){
 				$('.changes-info').hide();
 				rowsLoaded = $('.error-list tbody tr').length;
-<<<<<<< HEAD
 				app.trigger('nav.reloaded', lastLoaded);
 			}				
-=======
-			}
->>>>>>> 70a04049
 		});
 	};
 
@@ -128,14 +119,11 @@
 				reloadList();
 				return false;
 			});
-<<<<<<< HEAD
-		
+
 			$('.changes-info .reload').on('click', function() {
 				reloadList();
 				return false;		
 			})
-=======
->>>>>>> 70a04049
 
 			app.on('error.seen', function(errorId) {
 				var currentTab = $('#error-tabs li.active');
